--- conflicted
+++ resolved
@@ -6,11 +6,6 @@
     executable: ./memnexus
     args:
   - name: utils
-<<<<<<< HEAD
-    executable: ./utils/utils.kenv
-    args: ./utils
-=======
     executable: ./utils.kenv
     run_dir: ./utils
-    log_file_path: ./log/utils.kenv.log
->>>>>>> e020c6b0
+    log_file_path: ./log/utils.kenv.log